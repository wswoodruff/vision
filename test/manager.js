--- conflicted
+++ resolved
@@ -1534,17 +1534,14 @@
 
             expect(output).to.match(/^WARNING:/);
             expect(output).to.contain('vision failed to load helper');
-<<<<<<< HEAD
+
             expect(output).to.contain('invalid/helpers/bad1.js');
             expect(output).to.contain('invalid/helpers/bad1.json');
+
             // Ignore non-requirable file extensions
             expect(output).to.not.contain('invalid/helpers/bad1.foo');
             expect(output).to.not.contain('invalid/helpers/README.md');
             done();
-=======
-            expect(output).to.contain('invalid/helpers/bad1.module');
-            expect(output).to.contain('invalid/helpers/bad2.module');
->>>>>>> c1431adc
         });
 
         it('reuses cached compilation', async () => {
