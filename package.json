--- conflicted
+++ resolved
@@ -1,11 +1,7 @@
 {
   "name": "vision",
   "description": "Templates rendering support for hapi.js",
-<<<<<<< HEAD
   "version": "2.0.0-pre",
-=======
-  "version": "1.2.1",
->>>>>>> f2a7710e
   "repository": "git://github.com/hapijs/vision",
   "main": "index",
   "keywords": [
