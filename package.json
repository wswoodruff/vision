--- conflicted
+++ resolved
@@ -1,47 +1,4 @@
 {
-<<<<<<< HEAD
-  "name": "vision",
-  "description": "Templates rendering plugin support for hapi.js",
-  "version": "4.1.1",
-  "repository": "git://github.com/hapijs/vision",
-  "main": "lib/index.js",
-  "keywords": [
-    "view",
-    "render",
-    "template",
-    "hapi"
-  ],
-  "engines": {
-    "node": ">=4.0.0"
-  },
-  "dependencies": {
-    "boom": "4.x.x",
-    "hoek": "4.x.x",
-    "items": "2.x.x",
-    "joi": "10.x.x"
-  },
-  "devDependencies": {
-    "babel-core": "6.x.x",
-    "babel-plugin-transform-react-jsx": "6.x.x",
-    "code": "4.x.x",
-    "ejs": "2.x.x",
-    "handlebars": "4.x.x",
-    "hapi": "15.x.x",
-    "hapi-react-views": "6.x.x",
-    "pug": ">=2.0.0-beta6",
-    "lab": "11.x.x",
-    "marko": "4.x.x",
-    "mustache": "2.x.x",
-    "nunjucks": "2.x.0",
-    "react": "0.14.x",
-    "react-dom": "0.14.x"
-  },
-  "scripts": {
-    "test": "lab -a code -t 100 -L",
-    "test-cov-html": "lab -a code -r html -o coverage.html"
-  },
-  "license": "BSD-3-Clause"
-=======
     "name": "vision",
     "description": "Templates rendering plugin support for hapi.js",
     "version": "5.0.0",
@@ -75,7 +32,7 @@
         "hapi": "17.x.x",
         "hapi-react-views": "6.x.x",
         "lab": "15.x.x",
-        "marko": "3.x.x",
+        "marko": "4.x.x",
         "mustache": "2.x.x",
         "nunjucks": "2.x.0",
         "pug": ">=2.0.0-beta6",
@@ -88,5 +45,4 @@
         "coveralls": "lab -r lcov | coveralls"
     },
     "license": "BSD-3-Clause"
->>>>>>> 72480f8e
 }