'use strict';

const Fs = require('fs');
const Path = require('path');
const { promisify } = require('util');

const Boom = require('boom');
const Hoek = require('hoek');
const Joi = require('joi');
const Items = require('items');

const Schemas = require('./schemas');

// Additional helper modules required in constructor


const internals = {};


internals.defaults = {
    // defaultExtension: '',
    // path: '',
    // relativeTo: '',
    compileOptions: {},
    runtimeOptions: {},
    layout: false,
    layoutKeyword: 'content',
    encoding: 'utf8',
    isCached: true,
    allowAbsolutePaths: false,
    allowInsecureAccess: false,
    // partialsPath: '',
    contentType: 'text/html',
    context: null
};

module.exports = class Manager {

    constructor(options) {

        Joi.assert(options, Schemas.manager);

        // Save non-defaults values

        const engines = options.engines;
        const defaultExtension = options.defaultExtension;

        // Clone options

        const defaults = Hoek.applyToDefaultsWithShallow(internals.defaults, options, ['engines', 'context']);
        delete defaults.engines;
        delete defaults.defaultExtension;

        // Prepare manager state

        const extensions = Object.keys(engines);
        Hoek.assert(extensions.length, 'Views manager requires at least one registered extension handler');

        // Private class props

        this._context = defaults.context;
        this._engines = {};
        this._defaultExtension = defaultExtension || (extensions.length === 1 ? extensions[0] : '');

        // Load engines

        extensions.forEach((extension) => {

            const config = engines[extension];
            const engine = {};

            if (config.compile &&
                typeof config.compile === 'function') {

                engine.module = config;
                engine.config = defaults;
            }
            else {

                Joi.assert(config, Schemas.view);

                engine.module = config.module;
                engine.config = Hoek.applyToDefaultsWithShallow(defaults, config, ['module']);
            }

            engine.suffix = '.' + extension;
            engine.compileFunc = engine.module.compile;

            if (engine.config.isCached) {
                engine.cache = {};
            }

            // When a prepare function is provided, state needs to be initialized before trying to compile and render
            engine.ready = !(engine.module.prepare && typeof engine.module.prepare === 'function');

            // Load partials and helpers

            this._loadPartials(engine);
            this._loadHelpers(engine);

            // Set engine

            this._engines[extension] = engine;
        });
    }


    _loadPartials(engine) {

        let { partialsPath } = engine.config;
        const { relativeTo } = engine.config;
        const { module } = engine;

        if (!partialsPath ||
            !module.registerPartial ||
            typeof module.registerPartial !== 'function') {

            return;
        }

        const traverse = (path) =>

            Fs.readdirSync(path)
                .map((file) => {

                    file = Path.join(path, file);
                    const stat = Fs.statSync(file);

                    if (stat.isDirectory()) {

                        return traverse(file);
                    }

                    if (Path.basename(file)[0] !== '.' &&
                        Path.extname(file) === engine.suffix) {

                        return [file];
                    }

                    return [];
                })
                .reduce((acc, cur) => acc.concat(cur), [])
                .filter((f) => !!f);

        if (typeof partialsPath === 'string') {

            partialsPath = [partialsPath];
        }

        partialsPath
            .map((path) => internals.path(relativeTo, path))
            .forEach((path) => {

                traverse(path)
                    .forEach((file) => {

                        const offset = path.slice(-1) === Path.sep ? 0 : 1;

                        const name = file
                            .slice(path.length + offset, -engine.suffix.length)
                            .replace(/\\/g, '/');

                        const src = Fs.readFileSync(file).toString(engine.config.encoding);

                        module.registerPartial(name, src);
                    });
            });
    }

    _loadHelpers(engine) {

        let { helpersPath } = engine.config;
        const { relativeTo, isCached } = engine.config;
        const { module } = engine;

        if (!helpersPath ||
            !module.registerHelper ||
            typeof module.registerHelper !== 'function') {

            return;
        }

        if (typeof helpersPath === 'string') {

            helpersPath = [helpersPath];
        }

        helpersPath
            .map((path) => internals.path(relativeTo, path))
            .forEach((path) => {

                if (!Path.isAbsolute(path)) {
                    path = Path.join(process.cwd(), path);
                }

                Fs.readdirSync(path)
                    .map((file) => Path.join(path, file))
                    .filter((file) => {

                        const stat = Fs.statSync(file);
                        const ext = Path.extname(file);

                        return stat.isFile() &&
                            !Path.basename(file).startsWith('.') &&
                            Object.keys(require.extensions).includes(ext);
                    })
                    .forEach((file) => {

                        try {
                            if (!isCached) {
                                this._bustRequireCache(file);
                            }

                            const required = require(file);

                            const offset = path.slice(-1) === Path.sep ? 0 : 1;
                            const name = file.slice(path.length + offset, -Path.extname(file).length);
                            const helper = required[name] || required.default || required;
                            if (typeof helper === 'function') {
                                module.registerHelper(name, helper);
                            }
                        }
                        catch (err) {
                            console.warn('WARNING: vision failed to load helper \'%s\': %s', file, err.message);
                        }
                    });
            });
    }

    async _prepare(template, options) {

        options = options || {};
        const fileExtension = Path.extname(template).slice(1);
        const extension = fileExtension || this._defaultExtension;
        if (!extension) {
            throw Boom.badImplementation('Unknown extension and no defaultExtension configured for view template: ' + template);
        }

        const engine = this._engines[extension];
        if (!engine) {
            throw Boom.badImplementation('No view engine found for file: ' + template);
        }

        template = template + (fileExtension ? '' : engine.suffix);

        // Engine is ready to render
        if (engine.ready) {
            return await this._prepareTemplates(template, engine, options);
        }

        // Engine needs initialization
        await this._prepareEngine(engine);
        return await this._prepareTemplates(template, engine, options);
    }

    async _prepareEngine(engine) {

        // _prepareEngine can only be invoked when the prepare function is defined

        const prepareEngine = promisify(engine.module.prepare);
        const prep = await prepareEngine(engine.config);
        engine.ready = true;

        return prep;
    }

    async _prepareTemplates(template, engine, options) {

        const compiled = {
            settings: Hoek.applyToDefaults(engine.config, options)
        };

        const templatePath = await this._path(template, compiled.settings, false);
        if (!engine.config.isCached) {
            this._loadPartials(engine);
            this._loadHelpers(engine);
        }

        const compiledTemplate = await this._compile(templatePath, engine, compiled.settings);

        compiled.template = compiledTemplate;

        // No layout
        if (!compiled.settings.layout) {
            return compiled;
        }

        // With layout
        const layoutTmpl = compiled.settings.layout === true ? 'layout' : compiled.settings.layout;
        const layoutPath = await this._path(layoutTmpl + engine.suffix, compiled.settings, true);
        const layout = await this._compile(layoutPath, engine, compiled.settings);

        compiled.layout = layout;
        return compiled;
    }

    async _path(template, settings, isLayout) {

        // Validate path
        const isAbsolutePath = Path.isAbsolute(template);
        const isInsecurePath = template.match(/\.\.\//g);

        if (!settings.allowAbsolutePaths &&
            isAbsolutePath) {

            throw Boom.badImplementation('Absolute paths are not allowed in views');
        }

        if (!settings.allowInsecureAccess &&
            isInsecurePath) {

            throw Boom.badImplementation('View paths cannot lookup templates outside root path (path includes one or more \'../\')');
        }

        // Resolve path and extension

        let paths;
        if (isAbsolutePath) {
            paths = [template];
        }
        else {
            paths = [].concat((isLayout && settings.layoutPath) || settings.path);

            for (let i = 0; i < paths.length; ++i) {
                paths[i] = internals.path(settings.relativeTo, paths[i], template);
            }
        }

        const promise = new Promise((resolve, reject) => {

            Items.serial(paths, (path, nextFile) => {

                try {
                    const stat = Fs.statSync(path);

                    /* $lab:coverage:off$ */
                    if (stat.isFile()) {

                        return resolve(path);
                    }

                    nextFile();
                    /* $lab:coverage:on$ */
                }
                catch (e) {

                    nextFile();
                }
            }, () => {

                reject(
                    Boom.badImplementation(
                        `View file not found: '${ template }'. Locations searched: [${ paths.join(',') }]`
                    )
                );
            });
        });

        return await promise;
    }

    async _compile(template, engine, settings) {

        const { cache, compileFunc } = engine;

        if (cache && cache[template]) {

            return cache[template];
        }

        settings.compileOptions.filename = template;            // Pass the template to Pug via this copy of compileOptions

        let data;

        try {

            // Read file
            data = Fs.readFileSync(template, { encoding: settings.encoding });
        }
        catch (e) {

            throw Boom.badImplementation('Failed to read view file: ' + template);
        }

        const compiled = await compileFunc(data, settings.compileOptions);

        if (cache) {
            cache[template] = compiled;
        }

        return compiled;
    }

    async _render(compiled, context, request) {

        if (this._context) {

            let base = this._context;

            if (typeof this._context === 'function') {
                base = await this._context(request);
            }

            if (context) {
                base = Object.assign({}, base);             // Shallow cloned
                const keys = Object.keys(context);
                for (let i = 0; i < keys.length; ++i) {
                    const key = keys[i];
                    base[key] = context[key];
                }
            }

            context = base;
        }

        context = context || {};
        const { layout, template, settings } = compiled;
        const { layoutKeyword, runtimeOptions } = settings;

        if (layout &&
            context.hasOwnProperty(layoutKeyword)) {

            throw Boom.badImplementation('settings.layoutKeyword conflict', { context, keyword: layoutKeyword });
        }

        try {

            // maybe need to promisify template
            const renderedContent = await template(context, runtimeOptions);

            // No layout
            if (!layout) {

                return renderedContent;
            }

            // With layout
            context[layoutKeyword] = renderedContent;

            // maybe need to promisify layout
            const renderedWithLayout = layout(context, runtimeOptions);
            delete context[layoutKeyword];
            return renderedWithLayout;
        }
        catch (e) {

            throw Boom.boomify(e);
        }
    }

    _response(template, context, options, request) {

        Joi.assert(options, Schemas.viewOverride);

        const source = { manager: this, template, context, options };
        return request.generateResponse(source, { variety: 'view', marshal: internals.marshal, prepare: internals.prepare });
    }

    _bustRequireCache(path) {

        const modulekey = require.resolve(path);
        const mod = require.cache[modulekey];

        if (mod) {
            // Remove module from require cache
            delete require.cache[modulekey];

            // Remove module references from parent module
            mod.parent.children = mod.parent.children.filter((el) => el !== mod);
        }
    }

    getEngine(ext) {

        let engine;

        if (!ext) {
            // The _defaultExtension is set if there is a single extension in _engines
            if (!this._defaultExtension) {
                throw new Error('Must provide an extension or set defaultExtension in manager options');
            }

            engine = this._engines[this._defaultExtension];
        }
        else {
            engine = this._engines[ext];
            if (!engine) {
                throw new Error(`Extension "${ext}" not found on manager`);
            }
        }

        return engine;
    }

    clearCache(template, engine) {

        if (!template) {
            throw new Error('template is required');
        }

        // The _defaultExtension is set if there is a single extension in _engines
        if (!engine && !Path.extname(template) && !this._defaultExtension) {
            throw new Error('Must pass the engine, have a single engine on the manager, have an extension on the template name, or set defaultExtension on manager options');
        }

        const extension = Path.extname(template) ? Path.extname(template).slice(1) : this._defaultExtension;
        engine = engine || this.getEngine(extension);

        const templateWithSuffix = Path.extname(template) ? template : (template + engine.suffix);
        const templateFullPath = internals.path(engine.config.relativeTo, engine.config.path, templateWithSuffix);

        if (!engine.cache[templateFullPath]) {
            console.warn(`Template cache not found for path ${templateFullPath}, cache not cleared`);
        }

        delete engine.cache[templateFullPath];
    }

    registerHelper(name, helper) {

        Object.keys(this._engines).forEach((extension) => {

            const engine = this._engines[extension];

            if (typeof engine.module.registerHelper === 'function') {
                engine.module.registerHelper(name, helper);
            }
        });
    }

    async render(filename, context, options, request) {

<<<<<<< HEAD
        const compiled = await this._prepare(filename, options);
        return await this._render(compiled, context, request);
=======
        const render = promisify(this._render.bind(this));
        const prepare = promisify(this._prepare.bind(this));

        const compiled = await prepare(filename, options);

        return await render(compiled, context, request);
>>>>>>> 94c10d8d
    }
};


internals.path = function (base, path, file) {

    if (path &&
        Path.isAbsolute(path)) {

        return Path.join(path, file || '');
    }

    return Path.join(base || '', path || '', file || '');
};


internals.marshal = async function (response) {

    const manager = response.source.manager;
    const rendered =  await manager._render(response.source.compiled, response.source.context, response.request);

    const config = response.source.compiled.settings;

    if (!response.headers['content-type']) {
        response.type(config.contentType);
    }

    response.encoding(config.encoding);

    return rendered;
};


internals.prepare = async function (response) {

    const manager = response.source.manager;
    const compiled = await manager._prepare(response.source.template, response.source.options);

    response.source.compiled = compiled;

    return response;
};<|MERGE_RESOLUTION|>--- conflicted
+++ resolved
@@ -530,17 +530,8 @@
 
     async render(filename, context, options, request) {
 
-<<<<<<< HEAD
         const compiled = await this._prepare(filename, options);
         return await this._render(compiled, context, request);
-=======
-        const render = promisify(this._render.bind(this));
-        const prepare = promisify(this._prepare.bind(this));
-
-        const compiled = await prepare(filename, options);
-
-        return await render(compiled, context, request);
->>>>>>> 94c10d8d
     }
 };
 
