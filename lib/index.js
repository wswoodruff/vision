// Load modules

var Fs = require('fs');
var Path = require('path');
var Boom = require('boom');
var Hoek = require('hoek');
var Joi = require('joi');
var Items = require('items');
// Additional helper modules required in constructor


// Declare internals

var internals = {};


internals.defaults = {
    // defaultExtension: '',
    // path: '',
    // relativeTo: '',
    compileOptions: {},
    runtimeOptions: {},
    layout: false,
    layoutKeyword: 'content',
    encoding: 'utf8',
    isCached: true,
    allowAbsolutePaths: false,
    allowInsecureAccess: false,
    // partialsPath: '',
    contentType: 'text/html',
    compileMode: 'sync',
    context: null
};


internals.schema = {};


internals.schema.viewOverride = Joi.object({
    path: [Joi.array().includes(Joi.string()), Joi.string()],
    relativeTo: Joi.string(),
    compileOptions: Joi.object(),
    runtimeOptions: Joi.object(),
    layout: Joi.string().allow(false, true),
    layoutKeyword: Joi.string(),
    layoutPath: [Joi.array().includes(Joi.string()), Joi.string()],
    encoding: Joi.string(),
    allowAbsolutePaths: Joi.boolean(),
    allowInsecureAccess: Joi.boolean(),
    contentType: Joi.string()
});


internals.schema.viewBase = internals.schema.viewOverride.keys({
    partialsPath: [Joi.array().includes(Joi.string()), Joi.string()],
    helpersPath: [Joi.array().includes(Joi.string()), Joi.string()],
    isCached: Joi.boolean(),
    compileMode: Joi.string().valid('sync', 'async'),
    defaultExtension: Joi.string()
});


internals.schema.manager = internals.schema.viewBase.keys({
    engines: Joi.object().required(),
    context: [Joi.object(), Joi.func()]
});


internals.schema.view = internals.schema.viewBase.keys({
    module: Joi.object({
        compile: Joi.func().required()
    })
        .options({ allowUnknown: true })
        .required()
});


internals.schema.handler = Joi.alternatives([
    Joi.string(),
    Joi.object({
        template: Joi.string(),
        context: Joi.object(),
        options: Joi.object()
    })
]);


// View Manager

exports.Manager = internals.Manager = function (options) {

    var self = this;

    Joi.assert(options, internals.schema.manager);

    // Save non-defaults values

    var engines = options.engines;
    var defaultExtension = options.defaultExtension;

    // Clone options

    var defaults = Hoek.applyToDefaultsWithShallow(internals.defaults, options, ['engines', 'context']);
    delete defaults.engines;
    delete defaults.defaultExtension;

    // Prepare manager state

    var extensions = Object.keys(engines);
    Hoek.assert(extensions.length, 'Views manager requires at least one registered extension handler');

    this._context = defaults.context;
    this._engines = {};
    this._defaultExtension = defaultExtension || (extensions.length === 1 ? extensions[0] : '');

    // Load engines

    extensions.forEach(function (extension) {

        var config = engines[extension];
        var engine = {};

        if (config.compile &&
            typeof config.compile === 'function') {

            engine.module = config;
            engine.config = defaults;
        }
        else {
            Joi.assert(config, internals.schema.view);

            engine.module = config.module;
            engine.config = Hoek.applyToDefaultsWithShallow(defaults, config, ['module']);
        }

        engine.suffix = '.' + extension;
        engine.compileFunc = engine.module.compile;

        if (engine.config.compileMode === 'sync') {
            engine.compileFunc = function (str, opt, next) {

                var compiled = null;
                try {
                    compiled = engine.module.compile(str, opt);
                }
                catch (err) {
                    return next(err);
                }

                var renderer = function (context, runtimeOptions, renderNext) {

                    var rendered = null;
                    try {
                        rendered = compiled(context, runtimeOptions);
                    }
                    catch (err) {
                        return renderNext(err);
                    }

                    return renderNext(null, rendered);
                };

                return next(null, renderer);
            };
        }

        if (engine.config.isCached) {
            engine.cache = {};
        }

        // Load partials and helpers

        self._loadPartials(engine);
        self._loadHelpers(engine);

        // Set engine

        self._engines[extension] = engine;
    });
};


internals.Manager.prototype._loadPartials = function (engine) {

    if (!engine.config.partialsPath ||
        !engine.module.registerPartial ||
        typeof engine.module.registerPartial !== 'function') {

        return;
    }

    var load = function () {

        var partialsPaths = [].concat(engine.config.partialsPath);

<<<<<<< HEAD
            var offset = path.slice(-1) === Path.sep ? 0 : 1;
            var name = file.slice(path.length + offset, -engine.suffix.length).replace(/\\/g, '/');
            var src = Fs.readFileSync(file).toString(engine.config.encoding);
            engine.module.registerPartial(name, src);
=======
        partialsPaths.forEach(function (partialsPath) {

            var path = internals.path(engine.config.relativeTo, partialsPath);
            var files = traverse(path);
            files.forEach(function (file) {

                var offset = path.slice(-1) === Path.sep ? 0 : 1;
                var name = file.slice(path.length + offset, -engine.suffix.length).replace('\\', '/');
                var src = Fs.readFileSync(file).toString(engine.config.encoding);
                engine.module.registerPartial(name, src);
            });
>>>>>>> 8acf1eef
        });
    };

    var traverse = function (path) {

        var files = [];

        Fs.readdirSync(path).forEach(function (file) {

            file = Path.join(path, file);
            var stat = Fs.statSync(file);
            if (stat.isDirectory()) {
                files = files.concat(traverse(file));
                return;
            }

            if (Path.basename(file)[0] !== '.' &&
                Path.extname(file) === engine.suffix) {

                files.push(file);
            }
        });

        return files;
    };

    load();
};


internals.Manager.prototype._loadHelpers = function (engine) {

    if (!engine.config.helpersPath ||
        !engine.module.registerHelper ||
        typeof engine.module.registerHelper !== 'function') {

        return;
    }

    var helpersPaths = [].concat(engine.config.helpersPath);

    helpersPaths.forEach(function (helpersPath) {

        var path = internals.path(engine.config.relativeTo, helpersPath);
        if (!Hoek.isAbsolutePath(path)) {
            path = Path.join(process.cwd(), path);
        }

        Fs.readdirSync(path).forEach(function (file) {

            file = Path.join(path, file);
            var stat = Fs.statSync(file);
            if (!stat.isDirectory() &&
                Path.basename(file)[0] !== '.') {

                try {
                    var helper = require(file);
                    if (typeof helper === 'function') {
                        var offset = path.slice(-1) === Path.sep ? 0 : 1;
                        var name = file.slice(path.length + offset, -3);
                        engine.module.registerHelper(name, helper);
                    }
                }
                catch (err) { }
            }
        });
    });
};


internals.Manager.prototype.render = function (filename, context, options, callback) {

    var self = this;

    options = options || {};

    if (this._context) {
        var base = typeof this._context === 'function' ? this._context() : this._context;
        if (context) {
            base = Hoek.shallow(base);
            var keys = Object.keys(context);
            for (var i = 0, il = keys.length; i < il; ++i) {
                var key = keys[i];
                base[key] = context[key];
            }
        }

        context = base;
    }

    context = context || {};

    var engine = null;

    var fileExtension = Path.extname(filename).slice(1);
    var extension = fileExtension || this._defaultExtension;
    if (!extension) {
        return callback(Boom.badImplementation('Unknown extension and no defaultExtension configured for view template: ' + filename));
    }

    engine = this._engines[extension];
    if (!engine) {
        return callback(Boom.badImplementation('No view engine found for file: ' + filename));
    }

    var settings = Hoek.applyToDefaults(engine.config, options);

    this._path(filename + (fileExtension ? '' : engine.suffix), settings, false, function (err, templatePath) {

        if (err) {
            return callback(err);
        }

        self._compile(templatePath, engine, settings, function (err, compiled) {

            if (err) {
                return callback(err);
            }

            // No layout

            if (!settings.layout) {
                compiled(context, settings.runtimeOptions, function (err, rendered) {

                    if (err) {
                        return callback(Boom.badImplementation(err.message, err));
                    }

                    return callback(null, rendered, settings);
                });

                return;
            }

            // With layout

            if (context.hasOwnProperty(settings.layoutKeyword)) {
                return callback(Boom.badImplementation('settings.layoutKeyword conflict', { context: context, keyword: settings.layoutKeyword }));
            }

            self._path((settings.layout === true ? 'layout' : settings.layout) + engine.suffix, settings, true, function (err, layoutPath) {

                if (err) {
                    return callback(err);
                }

                self._compile(layoutPath, engine, settings, function (err, layout) {

                    if (err) {
                        return callback(err);
                    }

                    compiled(context, settings.runtimeOptions, function (err, rendered) {

                        if (err) {
                            return callback(Boom.badImplementation(err.message, err));
                        }

                        context[settings.layoutKeyword] = rendered;
                        layout(context, settings.runtimeOptions, function (err, rendered) {

                            delete context[settings.layoutKeyword];

                            if (err) {
                                return callback(Boom.badImplementation(err.message, err));
                            }

                            return callback(null, rendered, settings);
                        });
                    });
                });
            });
        });
    });
};


internals.Manager.prototype._path = function (template, settings, isLayout, callback) {

    // Validate path

    var isAbsolutePath = Hoek.isAbsolutePath(template);
    var isInsecurePath = template.match(/\.\.\//g);

    if (!settings.allowAbsolutePaths &&
        isAbsolutePath) {

        return callback(Boom.badImplementation('Absolute paths are not allowed in views'));
    }

    if (!settings.allowInsecureAccess &&
        isInsecurePath) {

        return callback(Boom.badImplementation('View paths cannot lookup templates outside root path (path includes one or more \'../\')'));
    }

    // Resolve path and extension

    var paths;
    if (isAbsolutePath) {
        paths = [template];
    }
    else {
        paths = [].concat((isLayout && settings.layoutPath) || settings.path);

        for (var i = 0; i < paths.length; i++) {
            paths[i] = internals.path(settings.relativeTo, paths[i], template);
        }
    }

    Items.serial(paths, function (path, next) {

        Fs.stat(path, function (err, stats) {
            if (!err && stats.isFile()) {
                return callback(null, path);
            }
            else {
                return next();
            }
        });
    },
    function () {
        return callback(Boom.badImplementation('View file not found: ' + template));
    });
};


internals.path = function (base, path, file) {

    if (path &&
        Hoek.isAbsolutePath(path)) {

        return Path.join(path, file || '');
    }

    return Path.join(base || '', path || '', file || '');
};


internals.Manager.prototype._compile = function (template, engine, settings, callback) {

    if (engine.cache &&
        engine.cache[template]) {

        return callback(null, engine.cache[template]);
    }

    settings.compileOptions.filename = template;            // Pass the template to Jade via this copy of compileOptions

    // Read file

    Fs.readFile(template, { encoding: settings.encoding }, function (err, data) {

        if (err) {
            return callback(Boom.badImplementation('Failed to read view file: ' + template));
        }

        engine.compileFunc(data, settings.compileOptions, function (err, compiled) {

            if (err) {
                return callback(Boom.wrap(err));
            }

            if (engine.cache) {
                engine.cache[template] = compiled;
            }

            return callback(null, compiled);
        });
    });
};


exports.handler = function (route, options) {

    Joi.assert(options, internals.schema.handler, 'Invalid view handler options (' + route.path + ')');

    if (typeof options === 'string') {
        options = { template: options };
    }

    var settings = {                                                // Shallow copy to allow making dynamic changes to context
        template: options.template,
        context: options.context,
        options: options.options
    };

    return function (request, reply) {

        var context = {
            params: request.params,
            payload: request.payload,
            query: request.query,
            pre: request.pre
        };

        if (settings.context) {                                     // Shallow copy to avoid cloning unknown objects
            var keys = Object.keys(settings.context);
            for (var i = 0, il = keys.length; i < il; ++i) {
                var key = keys[i];
                context[key] = settings.context[key];
            }
        }

        reply.view(settings.template, context, settings.options);
    };
};


internals.Manager.prototype.response = function (template, context, options, request) {

    Joi.assert(options, internals.schema.viewOverride);

    var source = {
        manager: this,
        template: template,
        context: context,
        options: options
    };

    return request.generateResponse(source, { variety: 'view', marshal: internals.marshal });
};


internals.marshal = function (response, callback) {

    var manager = response.source.manager;

    manager.render(response.source.template, response.source.context, response.source.options, function (err, rendered, config) {

        if (err) {
            return callback(err);
        }

        if (!response.headers['content-type']) {
            response.type(config.contentType);
        }

        response.encoding(config.encoding);

        return callback(null, rendered);
    });
};
<|MERGE_RESOLUTION|>--- conflicted
+++ resolved
@@ -193,12 +193,6 @@
 
         var partialsPaths = [].concat(engine.config.partialsPath);
 
-<<<<<<< HEAD
-            var offset = path.slice(-1) === Path.sep ? 0 : 1;
-            var name = file.slice(path.length + offset, -engine.suffix.length).replace(/\\/g, '/');
-            var src = Fs.readFileSync(file).toString(engine.config.encoding);
-            engine.module.registerPartial(name, src);
-=======
         partialsPaths.forEach(function (partialsPath) {
 
             var path = internals.path(engine.config.relativeTo, partialsPath);
@@ -206,11 +200,10 @@
             files.forEach(function (file) {
 
                 var offset = path.slice(-1) === Path.sep ? 0 : 1;
-                var name = file.slice(path.length + offset, -engine.suffix.length).replace('\\', '/');
+                var name = file.slice(path.length + offset, -engine.suffix.length).replace(/\\/g, '/');
                 var src = Fs.readFileSync(file).toString(engine.config.encoding);
                 engine.module.registerPartial(name, src);
             });
->>>>>>> 8acf1eef
         });
     };
 
